--- conflicted
+++ resolved
@@ -1,14 +1,6 @@
 """Constants used by esphome."""
 
-<<<<<<< HEAD
-MAJOR_VERSION = 1
-MINOR_VERSION = 19
-PATCH_VERSION = "4"
-__short_version__ = f"{MAJOR_VERSION}.{MINOR_VERSION}"
-__version__ = f"{__short_version__}.{PATCH_VERSION}"
-=======
 __version__ = "1.20.0b6"
->>>>>>> d01f2964
 
 ESP_PLATFORM_ESP32 = "ESP32"
 ESP_PLATFORM_ESP8266 = "ESP8266"
