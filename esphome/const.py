--- conflicted
+++ resolved
@@ -1,13 +1,8 @@
 """Constants used by esphome."""
 
 MAJOR_VERSION = 1
-<<<<<<< HEAD
-MINOR_VERSION = 17
-PATCH_VERSION = "2"
-=======
 MINOR_VERSION = 18
 PATCH_VERSION = "0b4"
->>>>>>> ae9b247f
 __short_version__ = f"{MAJOR_VERSION}.{MINOR_VERSION}"
 __version__ = f"{__short_version__}.{PATCH_VERSION}"
 
