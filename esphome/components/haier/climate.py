--- conflicted
+++ resolved
@@ -136,19 +136,10 @@
                     f"Configured visual temperature step {temp_step} is wrong, it should be a multiple of 0.5"
                 )
         else:
-<<<<<<< HEAD
-            config[CONF_VISUAL][CONF_TEMPERATURE_STEP] = (
-                {
-                    CONF_TARGET_TEMPERATURE: PROTOCOL_TARGET_TEMPERATURE_STEP,
-                    CONF_CURRENT_TEMPERATURE: PROTOCOL_CURRENT_TEMPERATURE_STEP,
-                },
-            )
-=======
             config[CONF_VISUAL][CONF_TEMPERATURE_STEP] = {
                 CONF_TARGET_TEMPERATURE: PROTOCOL_TARGET_TEMPERATURE_STEP,
                 CONF_CURRENT_TEMPERATURE: PROTOCOL_CURRENT_TEMPERATURE_STEP,
             }
->>>>>>> 736dbfac
     else:
         config[CONF_VISUAL] = {
             CONF_MIN_TEMPERATURE: PROTOCOL_MIN_TEMPERATURE,
