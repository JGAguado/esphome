--- conflicted
+++ resolved
@@ -4,10 +4,7 @@
 
 #include <map>
 
-<<<<<<< HEAD
-=======
 #include "esphome/components/api/api_pb2.h"
->>>>>>> 288e3c3e
 #include "esphome/components/esp32_ble_client/ble_client_base.h"
 #include "esphome/components/esp32_ble_tracker/esp32_ble_tracker.h"
 #include "esphome/core/automation.h"
@@ -15,13 +12,6 @@
 #include "esphome/core/defines.h"
 
 #include <map>
-<<<<<<< HEAD
-
-#ifdef USE_API
-#include "esphome/components/api/api_pb2.h"
-#endif  // USE_API
-=======
->>>>>>> 288e3c3e
 
 namespace esphome {
 namespace bluetooth_proxy {
@@ -38,10 +28,6 @@
   void gattc_event_handler(esp_gattc_cb_event_t event, esp_gatt_if_t gattc_if,
                            esp_ble_gattc_cb_param_t *param) override;
 
-<<<<<<< HEAD
-#ifdef USE_API
-=======
->>>>>>> 288e3c3e
   void bluetooth_device_request(const api::BluetoothDeviceRequest &msg);
   void bluetooth_gatt_read(const api::BluetoothGATTReadRequest &msg);
   void bluetooth_gatt_write(const api::BluetoothGATTWriteRequest &msg);
@@ -49,10 +35,6 @@
   void bluetooth_gatt_write_descriptor(const api::BluetoothGATTWriteDescriptorRequest &msg);
   void bluetooth_gatt_send_services(const api::BluetoothGATTGetServicesRequest &msg);
   void bluetooth_gatt_notify(const api::BluetoothGATTNotifyRequest &msg);
-<<<<<<< HEAD
-#endif
-=======
->>>>>>> 288e3c3e
 
   int get_bluetooth_connections_free() { return this->state_ == espbt::ClientState::IDLE ? 1 : 0; }
   int get_bluetooth_connections_limit() { return 1; }
@@ -63,10 +45,6 @@
  protected:
   void send_api_packet_(const esp32_ble_tracker::ESPBTDevice &device);
 
-<<<<<<< HEAD
-  std::map<uint64_t, esp_ble_addr_type_t> address_type_map_;
-=======
->>>>>>> 288e3c3e
   int16_t send_service_{-1};
   bool active_;
 };
