--- conflicted
+++ resolved
@@ -37,11 +37,7 @@
   if (this->has_sta()) {
     this->wifi_sta_pre_setup_();
     if (this->output_power_.has_value() && !this->wifi_apply_output_power_(*this->output_power_)) {
-<<<<<<< HEAD
-      ESP_LOGV(TAG, "Setting Power Save Option failed!");
-=======
       ESP_LOGV(TAG, "Setting Output Power Option failed!");
->>>>>>> 839fe49e
     }
 
     if (!this->wifi_apply_power_save_()) {
@@ -57,11 +53,7 @@
   } else if (this->has_ap()) {
     this->setup_ap_config_();
     if (this->output_power_.has_value() && !this->wifi_apply_output_power_(*this->output_power_)) {
-<<<<<<< HEAD
-      ESP_LOGV(TAG, "Setting Power Save Option failed!");
-=======
       ESP_LOGV(TAG, "Setting Output Power Option failed!");
->>>>>>> 839fe49e
     }
 #ifdef USE_CAPTIVE_PORTAL
     if (captive_portal::global_captive_portal != nullptr)
