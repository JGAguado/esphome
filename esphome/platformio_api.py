--- conflicted
+++ resolved
@@ -18,19 +18,6 @@
     # removed/added. This might have unintended consequences, but this improves compile
     # times greatly when adding/removing components and a simple clean build solves
     # all issues
-<<<<<<< HEAD
-    from platformio.commands import run
-    from platformio import util
-    try:
-        from platformio.util import get_project_dir
-    except ImportError:
-        from platformio.project.helpers import get_project_dir
-    from os.path import join, isdir, getmtime, isfile
-    from os import makedirs
-
-    def patched_clean_build_dir(build_dir):
-        structhash_file = join(build_dir, "structure.hash")
-=======
     from platformio.commands.run import helpers, command
     from os.path import join, isdir, getmtime
     from os import makedirs
@@ -38,7 +25,6 @@
     def patched_clean_build_dir(build_dir, *args):
         from platformio import util
         from platformio.project.helpers import get_project_dir
->>>>>>> 823ae7d1
         platformio_ini = join(get_project_dir(), "platformio.ini")
 
         # if project's config is modified
